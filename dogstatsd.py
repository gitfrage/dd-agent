--- conflicted
+++ resolved
@@ -140,15 +140,12 @@
                 packet_count=packet_count,
                 packets_per_second=packets_per_second,
                 metric_count=count,
-<<<<<<< HEAD
-                metrics_dic=metrics_dic).persist()
-=======
-                event_count=event_count
+                metrics_dic=metrics_dic,
+                event_count=event_count,
             ).persist()
->>>>>>> 5f6a5cc0
-
-        except:
-            log.exception("Error flushing metrics")
+
+        except Exception, e:
+            log.exception("Error flushing metrics \n %s" % str(e))
 
     def submit(self, metrics):
         # HACK - Copy and pasted from dogapi, because it's a bit of a pain to distribute python
