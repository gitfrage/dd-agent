--- conflicted
+++ resolved
@@ -9,12 +9,9 @@
 gearman
 pylint
 boto
-<<<<<<< HEAD
 pysnmp
 pysnmp-mibs
-=======
 PyMySQL
 pg8000
 ntplib
-httplib2
->>>>>>> 53cddd5d
+httplib2