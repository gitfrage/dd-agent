--- conflicted
+++ resolved
@@ -154,16 +154,10 @@
         echo -n 'Stopping Datadog Agent: '
         daemon --user $AGENTUSER "env LANG=POSIX $PYTHON $AGENTPATH stop > /dev/null 2>&1"
         daemon --user $AGENTUSER "env LANG=POSIX $PYTHON $DOGSTATSDPATH stop > /dev/null 2>&1"
-<<<<<<< HEAD
-        RETURNVALUE=$(($RETURNVALUE || $?))
         daemon --user $AGENTUSER "env LANG=POSIX $PYTHON $BERNARDPATH stop > /dev/null 2>&1"
-        RETURNVALUE=$(($RETURNVALUE || $?))
-        [ "$RETURNVALUE" -eq "0" ] && rm -f $LOCKFILE && rm -f $PIDFILE
-=======
         rm -f $LOCKFILE
         rm -f $PIDFILE
         sleep 5
->>>>>>> 4715cbdc
     fi
     return 0
 }
@@ -177,16 +171,12 @@
     shift # Shift 'info' out of the args so we can pass any
           # additional options to the real command
           # (right now only dd-agent supports additional flags)
-<<<<<<< HEAD
-    su $AGENTUSER -c "$AGENTPATH info $@" || true
-    su $AGENTUSER -c "$DOGSTATSDPATH info" || true
-    su $AGENTUSER -c "$BERNARDPATH info" || true
-=======
     su $AGENTUSER -c "$AGENTPATH info $@"
     RETURN_VALUE=$?
     su $AGENTUSER -c "$DOGSTATSDPATH info"
     RETURN_VALUE=$(($RETURN_VALUE || $?))
->>>>>>> 4715cbdc
+    # Show bernard info but don't fail if it's not running
+    su $AGENTUSER -c "$BERNARDPATH info"
     if [ -f $USE_SUPERVISOR ]; then
         su $AGENTUSER -c "$USE_SUPERVISOR info"
         RETURN_VALUE=$(($RETURN_VALUE || $?))
