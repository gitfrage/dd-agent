--- conflicted
+++ resolved
@@ -20,33 +20,20 @@
 AGENTUSER="dd-agent"
 USE_SUPERVISOR="/usr/bin/dd-forwarder"
 NAME="datadog-agent"
-<<<<<<< HEAD
-DESC="Datadog agent"
-=======
 DESC="Datadog Agent"
->>>>>>> 6bfc595c
 DDAGENT_PID_PATH="/var/run/dd-agent"
 SUPERVISOR_PIDFILE="/var/run/datadog-supervisord.pid"
 SUPERVISOR_FILE="/etc/dd-agent/supervisor.conf"
 SUPERVISOR_SOCK="/var/tmp/datadog-supervisor.sock"
-<<<<<<< HEAD
-SUPERVISORD="/usr/bin/supervisord"
-
-# This script is considered a configuration file and will not be
-# removed by dpkg unless the --purge option it set. Therefore we
-# make sure that the agent is actually installed before we try to do anything:
-=======
 SUPERVISORD=$(which supervisord)
 
 # This script is considered a configuration file and will not be
 # removed by dpkg unless the --purge option it set. Therefore we
 # make sure that the Agent is actually installed before we try to do anything:
->>>>>>> 6bfc595c
 if [ ! -x $AGENTPATH ]; then
     echo "$AGENTPATH not found. Exiting."
     exit 0
 fi
-<<<<<<< HEAD
 
 check_status() {
     if [ -f $USE_SUPERVISOR ]; then
@@ -67,26 +54,6 @@
                                          grep -v bernard |
                                          grep -c '\[program:')
 
-=======
-
-check_status() {
-    if [ -f $USE_SUPERVISOR ]; then
-        # If the socket exists, we can use supervisorctl
-        if [ -e $SUPERVISOR_SOCK ]; then
-            # If we're using supervisor, check the number of datadog processes
-            # supervisor is currently controlling, and make sure that it's the
-            # same as the number of programs specified in the supervisor config
-            # file:
-
-            supervisor_processes=$(supervisorctl -c $SUPERVISOR_FILE status)
-            datadog_supervisor_processes=$(echo "$supervisor_processes" |
-                                           grep -v pup |
-                                           grep $NAME |
-                                           grep -c RUNNING)
-            supervisor_config_programs=$(grep -v pup $SUPERVISOR_FILE |
-                                         grep -c '\[program:')
-
->>>>>>> 6bfc595c
             if [ "$datadog_supervisor_processes" -ne "$supervisor_config_programs" ]; then
                 echo "$supervisor_processes"
                 echo "$DESC (supervisor) is NOT running all child processes"
@@ -100,11 +67,7 @@
             return 1
         fi
     else
-<<<<<<< HEAD
-        # If we're not using supervisor, use the agent and dogstatsd status
-=======
         # If we're not using supervisor, use the Agent and dogstatsd status
->>>>>>> 6bfc595c
         # commands:
 
         su $AGENTUSER -c "$AGENTPATH status > /dev/null 2>&1"
@@ -151,17 +114,6 @@
             su $AGENTUSER -c "env LANG=POSIX $DOGSTATSDPATH start > /dev/null 2>&1"
             su $AGENTUSER -c "env LANG=POSIX $BERNARDPATH start > /dev/null 2>&1"
         fi
-<<<<<<< HEAD
-
-        sleep 4 # wait for the services to start up
-        if check_status > /dev/null; then
-            log_end_msg 0
-        else
-            log_end_msg 1
-        fi
-        ;;
-
-=======
 
         # check if the agent is running once per second for 10 seconds
         retries=10
@@ -181,7 +133,7 @@
         $0 stop
         exit 1
         ;;
->>>>>>> 6bfc595c
+
     stop)
         if [ -f $USE_SUPERVISOR ]; then
             log_daemon_msg "Stopping $DESC (stopping supervisord)" "$NAME"
@@ -194,34 +146,21 @@
         fi
 
         log_end_msg $?
-<<<<<<< HEAD
-=======
-
->>>>>>> 6bfc595c
         ;;
 
     info)
         shift # Shift 'info' out of args so we can pass any
               # addtional options to the real command
               # (right now only dd-agent supports additional flags)
-<<<<<<< HEAD
-        su $AGENTUSER -c "$AGENTPATH info $@" || true
-        su $AGENTUSER -c "$DOGSTATSDPATH info" || true
-        su $AGENTUSER -c "$BERNARDPATH info" || true
-=======
         su $AGENTUSER -c "$AGENTPATH info $@"
         RETURN_VALUE=$?
         su $AGENTUSER -c "$DOGSTATSDPATH info"
         RETURN_VALUE=$(($RETURN_VALUE || $?))
->>>>>>> 6bfc595c
         if [ -f $USE_SUPERVISOR ]; then
             su $AGENTUSER -c "$USE_SUPERVISOR info"
             RETURN_VALUE=$(($RETURN_VALUE || $?))
         fi
-<<<<<<< HEAD
-=======
         exit $RETURN_VALUE
->>>>>>> 6bfc595c
         ;;
 
     status)
