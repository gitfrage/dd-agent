import urlparse
import urllib2
import socket
import subprocess
import sys
from datetime import datetime
import time

from checks import Check, gethostname
from util import json, headers

HEALTH_URL = "/_cluster/health?pretty=true"
STATS_URL = "/_cluster/nodes/stats?all=true"
NODES_URL = "/_cluster/nodes?network=true"


def _get_data(agentConfig, url):
    "Hit a given URL and return the parsed json"
    req = urllib2.Request(url, None, headers(agentConfig))
    request = urllib2.urlopen(req)
    response = request.read()
    return json.loads(response)

class NodeNotFound(Exception): pass

class ElasticSearchClusterStatus(Check):
<<<<<<< HEAD
    key = "ElasticSearch"
=======
    key = "Elasticsearch"
>>>>>>> f3023e8e
    def __init__(self, logger):
        Check.__init__(self, logger)
        self.cluster_status = None

    def check(self, logger, config, data=None):
        config_url = config.get("elasticsearch", None)

        # Check if we are configured properly
        if config_url is None:
            return False

        url = urlparse.urljoin(config_url, HEALTH_URL)
        self.logger.info("Fetching elasticsearch data from: %s" % url)

        try:
            if not data:
                data = _get_data(config, url)
            if not self.cluster_status:
                self.cluster_status = data['status']
                if data['status'] in ["yellow", "red"]:
                    event = self._create_event(config)
                    return [event]
                return []
            if data['status'] != self.cluster_status:
                self.cluster_status = data['status']
                event = self._create_event(config)
                return [event]
            return []

        except:
            self.logger.exception('Unable to get elasticsearch statistics')
            return False



    def _create_event(self, agentConfig):
        hostname = gethostname(agentConfig).decode('utf-8')
        if self.cluster_status == "red" or self.cluster_status=="yellow":
            alert_type = "error"
            msg_title = "%s is %s" % (hostname, self.cluster_status)
        else:
            # then it should be green
            alert_type == "info"
            msg_title = "%s recovered as %s" % (hostname, self.cluster_status)

        msg = "%s just reported as %s" % (hostname, self.cluster_status)

        return { 'timestamp': int(time.mktime(datetime.utcnow().timetuple())),
                 'event_type': 'elasticsearch',
                 'host': hostname,
                 'api_key': agentConfig['api_key'],
                 'msg_text':msg,
                 'msg_title': msg_title,
                 "alert_type": alert_type,
                 "source_type": "Elasticsearch",
                 "event_object": hostname
            }


class ElasticSearch(Check):



    METRICS = {
        "elasticsearch.docs.count": ("gauge", "indices.docs.count"),
        "elasticsearch.docs.deleted": ("gauge", "indices.docs.deleted"),
        "elasticsearch.store.size": ("gauge", "indices.store.size_in_bytes"),
        "elasticsearch.indexing.index.total": ("gauge", "indices.indexing.index_total"),
        "elasticsearch.indexing.index.time": ("gauge", "indices.indexing.index_time_in_millis", lambda v: float(v)/1000),
        "elasticsearch.indexing.index.current": ("gauge", "indices.indexing.index_current"),
        "elasticsearch.indexing.delete.total": ("gauge", "indices.indexing.delete_total"),
        "elasticsearch.indexing.delete.time": ("gauge", "indices.indexing.delete_time_in_millis", lambda v: float(v)/1000),
        "elasticsearch.indexing.delete.current": ("gauge", "indices.indexing.delete_current"),
        "elasticsearch.get.total": ("gauge", "indices.get.total"),
        "elasticsearch.get.time": ("gauge", "indices.get.time_in_millis", lambda v: float(v)/1000),
        "elasticsearch.get.current": ("gauge", "indices.get.current"),
        "elasticsearch.get.exists.total": ("gauge", "indices.get.exists_total"),
        "elasticsearch.get.exists.time": ("gauge", "indices.get.exists_time_in_millis", lambda v: float(v)/1000),
        "elasticsearch.get.missing.total": ("gauge", "indices.get.missing_total"),
        "elasticsearch.get.missing.time": ("gauge", "indices.get.missing_time_in_millis", lambda v: float(v)/1000),
        "elasticsearch.search.query.total": ("gauge", "indices.search.query_total"),
        "elasticsearch.search.query.time": ("gauge", "indices.search.query_time_in_millis", lambda v: float(v)/1000),
        "elasticsearch.search.query.current": ("gauge", "indices.search.query_current"),
        "elasticsearch.search.fetch.total": ("gauge", "indices.search.fetch_total"),
        "elasticsearch.search.fetch.time": ("gauge", "indices.search.fetch_time_in_millis", lambda v: float(v)/1000),
        "elasticsearch.search.fetch.current": ("gauge", "indices.search.fetch_current"),
        "elasticsearch.cache.field.evictions": ("gauge", "indices.cache.field_evictions"),
        "elasticsearch.cache.field.size": ("gauge", "indices.cache.field_size_in_bytes"),
        "elasticsearch.cache.filter.count": ("gauge", "indices.cache.filter_count"),
        "elasticsearch.cache.filter.evictions": ("gauge", "indices.cache.filter_evictions"),
        "elasticsearch.cache.filter.size": ("gauge", "indices.cache.filter_size_in_bytes"),
        "elasticsearch.merges.current": ("gauge", "indices.merges.current"),
        "elasticsearch.merges.current.docs": ("gauge", "indices.merges.current_docs"),
        "elasticsearch.merges.current.size": ("gauge", "indices.merges.current_size_in_bytes"),
        "elasticsearch.merges.total": ("gauge", "indices.merges.total"),
        "elasticsearch.merges.total.time": ("gauge", "indices.merges.total_time_in_millis", lambda v: float(v)/1000),
        "elasticsearch.merges.total.docs": ("gauge", "indices.merges.total_docs"),
        "elasticsearch.merges.total.size": ("gauge", "indices.merges.total_size_in_bytes"),
        "elasticsearch.refresh.total": ("gauge", "indices.refresh.total"),
        "elasticsearch.refresh.total.time": ("gauge", "indices.refresh.total_time_in_millis", lambda v: float(v)/1000),
        "elasticsearch.flush.total": ("gauge", "indices.flush.total"),
        "elasticsearch.flush.total.time": ("gauge", "indices.flush.total_time_in_millis", lambda v: float(v)/1000),
        "elasticsearch.process.open_fd": ("gauge", "process.open_file_descriptors"),
        "elasticsearch.transport.rx_count": ("gauge", "transport.rx_count"),
        "elasticsearch.transport.tx_count": ("gauge", "transport.tx_count"),
        "elasticsearch.transport.rx_size": ("gauge", "transport.rx_size_in_bytes"),
        "elasticsearch.transport.tx_size": ("gauge", "transport.tx_size_in_bytes"),
        "elasticsearch.transport.server_open": ("gauge", "transport.server_open"),
        "elasticsearch.thread_pool.bulk.active": ("gauge", "thread_pool.bulk.active"),
        "elasticsearch.thread_pool.bulk.threads": ("gauge", "thread_pool.bulk.threads"),
        "elasticsearch.thread_pool.bulk.queue": ("gauge", "thread_pool.bulk.queue"),
        "elasticsearch.thread_pool.cache.active": ("gauge", "thread_pool.cache.active"),
        "elasticsearch.thread_pool.cache.threads": ("gauge", "thread_pool.cache.threads"),
        "elasticsearch.thread_pool.cache.queue": ("gauge", "thread_pool.cache.queue"),
        "elasticsearch.thread_pool.flush.active": ("gauge", "thread_pool.flush.active"),
        "elasticsearch.thread_pool.flush.threads": ("gauge", "thread_pool.flush.threads"),
        "elasticsearch.thread_pool.flush.queue": ("gauge", "thread_pool.flush.queue"),
        "elasticsearch.thread_pool.generic.active": ("gauge", "thread_pool.generic.active"),
        "elasticsearch.thread_pool.generic.threads": ("gauge", "thread_pool.generic.threads"),
        "elasticsearch.thread_pool.generic.queue": ("gauge", "thread_pool.generic.queue"),
        "elasticsearch.thread_pool.get.active": ("gauge", "thread_pool.get.active"),
        "elasticsearch.thread_pool.get.threads": ("gauge", "thread_pool.get.threads"),
        "elasticsearch.thread_pool.get.queue": ("gauge", "thread_pool.get.queue"),
        "elasticsearch.thread_pool.index.active": ("gauge", "thread_pool.index.active"),
        "elasticsearch.thread_pool.index.threads": ("gauge", "thread_pool.index.threads"),
        "elasticsearch.thread_pool.index.queue": ("gauge", "thread_pool.index.queue"),
        "elasticsearch.thread_pool.management.active": ("gauge", "thread_pool.management.active"),
        "elasticsearch.thread_pool.management.threads": ("gauge", "thread_pool.management.threads"),
        "elasticsearch.thread_pool.management.queue": ("gauge", "thread_pool.management.queue"),
        "elasticsearch.thread_pool.merge.active": ("gauge", "thread_pool.merge.active"),
        "elasticsearch.thread_pool.merge.threads": ("gauge", "thread_pool.merge.threads"),
        "elasticsearch.thread_pool.merge.queue": ("gauge", "thread_pool.merge.queue"),
        "elasticsearch.thread_pool.percolate.active": ("gauge", "thread_pool.percolate.active"),
        "elasticsearch.thread_pool.percolate.threads": ("gauge", "thread_pool.percolate.threads"),
        "elasticsearch.thread_pool.percolate.queue": ("gauge", "thread_pool.percolate.queue"),
        "elasticsearch.thread_pool.refresh.active": ("gauge", "thread_pool.refresh.active"),
        "elasticsearch.thread_pool.refresh.threads": ("gauge", "thread_pool.refresh.threads"),
        "elasticsearch.thread_pool.refresh.queue": ("gauge", "thread_pool.refresh.queue"),
        "elasticsearch.thread_pool.search.active": ("gauge", "thread_pool.search.active"),
        "elasticsearch.thread_pool.search.threads": ("gauge", "thread_pool.search.threads"),
        "elasticsearch.thread_pool.search.queue": ("gauge", "thread_pool.search.queue"),
        "elasticsearch.thread_pool.snapshot.active": ("gauge", "thread_pool.snapshot.active"),
        "elasticsearch.thread_pool.snapshot.threads": ("gauge", "thread_pool.snapshot.threads"),
        "elasticsearch.thread_pool.snapshot.queue": ("gauge", "thread_pool.snapshot.queue"),
        "elasticsearch.http.current_open": ("gauge", "http.current_open"),
        "elasticsearch.http.total_opened": ("gauge", "http.total_opened"),
        "jvm.gc.collection_count": ("gauge", "jvm.gc.collection_count"),
        "jvm.gc.collection_time": ("gauge", "jvm.gc.collection_time_in_millis", lambda v: float(v)/1000),
        "jvm.gc.concurrent_mark_sweep.count": ("gauge", "jvm.gc.collectors.ConcurrentMarkSweep.collection_count"),
        "jvm.gc.concurrent_mark_sweep.collection_time": ("gauge", "jvm.gc.collectors.ConcurrentMarkSweep.collection_time_in_millis", lambda v: float(v)/1000),
        "jvm.gc.par_new.count": ("gauge", "jvm.gc.collectors.ParNew.collection_count"),
        "jvm.gc.par_new.collection_time": ("gauge", "jvm.gc.collectors.ParNew.collection_time_in_millis", lambda v: float(v)/1000),
        "jvm.gc.copy.count": ("gauge", "jvm.gc.collectors.Copy.collection_count"),
        "jvm.gc.copy.collection_time": ("gauge", "jvm.gc.collectors.Copy.collection_time_in_millis", lambda v: float(v)/1000),
        "jvm.mem.heap_committed": ("gauge", "jvm.mem.heap_committed_in_bytes"),
        "jvm.mem.heap_used": ("gauge", "jvm.mem.heap_used_in_bytes"),
        "jvm.mem.non_heap_committed": ("gauge", "jvm.mem.non_heap_committed_in_bytes"),
        "jvm.mem.non_heap_used": ("gauge", "jvm.mem.non_heap_used_in_bytes"),
        "jvm.threads.count": ("gauge", "jvm.threads.count"),
        "jvm.threads.peak_count": ("gauge", "jvm.threads.peak_count"),
        "elasticsearch.number_of_nodes": ("gauge", "number_of_nodes"),
        "elasticsearch.number_of_data_nodes": ("gauge", "number_of_data_nodes"),
        "elasticsearch.active_primary_shards": ("gauge", "active_primary_shards"),
        "elasticsearch.active_shards": ("gauge", "active_shards"),
        "elasticsearch.relocating_shards": ("gauge", "relocating_shards"),
        "elasticsearch.initializing_shards": ("gauge", "initializing_shards"),
        "elasticsearch.unassigned_shards": ("gauge", "unassigned_shards"),
    }

    @classmethod
    def _map_metric(cls, func):
        """Apply a function to all known metrics.
        Used to create and sample metrics.
        """
        for metric in cls.METRICS:
            # metric description
            desc = cls.METRICS[metric]
            func(metric, *desc)

    def __init__(self, logger):
        Check.__init__(self, logger)

        def generate_metric(name, xtype, *args):
            if xtype == "counter":
                self.counter(name)
            else:
                self.gauge(name)

        self._map_metric(generate_metric)


    def _metric_not_found(self, metric, path):
        self.logger.warning("Metric not found: %s -> %s", path, metric)

    def _process_metric(self, data, metric, path, xform=None):
        """data: dictionary containing all the stats
        metric: datadog metric
        path: corresponding path in data, flattened, e.g. thread_pool.bulk.queue
        xfom: a lambda to apply to the numerical value
        """
        value = data
        # Traverse the nested dictionaries
        for key in path.split('.'):
            if value is not None:
                value = value.get(key, None)
            else:
                break

        if value is not None:
            if xform: value = xform(value)
            self.save_sample(metric, value)
        else:
            self._metric_not_found(metric, path)

    def _process_data(self, agentConfig, data):
        for node in data['nodes']:
            node_data = data['nodes'][node]

            def process_metric(metric, xtype, path, xform=None):
                # closure over node_data
                self._process_metric(node_data, metric, path, xform)

            if 'hostname' in node_data:
                # For ES >= 0.19
                hostnames = (
                    gethostname(agentConfig).decode('utf-8'),
                    socket.gethostname().decode('utf-8'),
                    socket.getfqdn().decode('utf-8')
                )
                if node_data['hostname'].decode('utf-8') in hostnames:
                    self._map_metric(process_metric)
            else:
                # ES < 0.19
                # Fetch interface address from ifconfig or ip addr and check
                # against the primary IP from ES
                try:
                    base_url = self._base_es_url(agentConfig['elasticsearch'])
                    url = "%s%s" % (base_url, NODES_URL)
                    primary_addr = self._get_primary_addr(agentConfig, url, node)
                except NodeNotFound:
                    # Skip any nodes that aren't found
                    continue
                if self._host_matches_node(primary_addr):
                    self._map_metric(process_metric)

    def _process_health_data(self, agentConfig, data):
            def process_metric(metric, xtype, path, xform=None):
                # closure over node_data
                self._process_metric(data, metric, path, xform)
            self._map_metric(process_metric)


    def _get_primary_addr(self, agentConfig, url, node_name):
        ''' Returns a list of primary interface addresses as seen by ES.
        Used in ES < 0.19
        '''
        req = urllib2.Request(url, None, headers(agentConfig))
        request = urllib2.urlopen(req)
        response = request.read()
        data = json.loads(response)

        if node_name in data['nodes']:
            node = data['nodes'][node_name]
            if 'network' in node\
            and 'primary_interface' in node['network']\
            and 'address' in node['network']['primary_interface']:
                return node['network']['primary_interface']['address']

        raise NodeNotFound()

    def _host_matches_node(self, primary_addrs):
        ''' For < 0.19, check if the current host matches the IP given
        in the cluster nodes check `/_cluster/nodes`. Uses `ip addr` on Linux
        and `ifconfig` on Mac
        '''
        if sys.platform == 'darwin':
            ifaces = subprocess.Popen(['ifconfig'], stdout=subprocess.PIPE)
        else:
            ifaces = subprocess.Popen(['ip', 'addr'], stdout=subprocess.PIPE)
        grepper = subprocess.Popen(['grep', 'inet'], stdin=ifaces.stdout,
            stdout=subprocess.PIPE, stderr=subprocess.PIPE)

        ifaces.stdout.close()
        out, err = grepper.communicate()

        # Capture the list of interface IPs
        ips = []
        for iface in out.split("\n"):
            iface = iface.strip()
            if iface:
                ips.append( iface.split(' ')[1].split('/')[0] )

        # Check the interface addresses against the primary address
        return primary_addrs in ips

    def _base_es_url(self, config_url):
        parsed = urlparse.urlparse(config_url)
        if parsed.path == "":
            return config_url
        return "%s://%s" % (parsed.scheme, parsed.netloc)

    def check(self, config, url_suffix=STATS_URL):
        """Extract data from stats URL
http://www.elasticsearch.org/guide/reference/api/admin-cluster-nodes-stats.html
        """

        config_url = config.get("elasticsearch", None)

        # Check if we are configured properly
        if config_url is None:
            return False

        # Try to fetch data from the stats URL
        # If only the hostname was passed, accept that and add our stats_url
        # Else use the full URL as provided
        if urlparse.urlparse(config_url).path == "":
            url = urlparse.urljoin(config_url, url_suffix)
        else:
            url = config_url

        self.logger.info("Fetching elasticsearch data from: %s" % url)

        try:
            data = _get_data(config, url)

            if url_suffix==STATS_URL:
                self._process_data(config, data)
                self.check(config, HEALTH_URL)

            else:
                self._process_health_data(config, data)

            return self.get_metrics()
        except:
            self.logger.exception('Unable to get elasticsearch statistics')
            return False


if __name__ == "__main__":
    import pprint
    import logging
    from config import get_version
    logging.basicConfig()
    logger = logging.getLogger()
    c = ElasticSearch(logger)
    config = {"elasticsearch": "http://localhost:9200", "version": get_version(), "api_key":"apiKey 2"}
    pprint.pprint(c.check(config))
<|MERGE_RESOLUTION|>--- conflicted
+++ resolved
@@ -24,11 +24,7 @@
 class NodeNotFound(Exception): pass
 
 class ElasticSearchClusterStatus(Check):
-<<<<<<< HEAD
-    key = "ElasticSearch"
-=======
     key = "Elasticsearch"
->>>>>>> f3023e8e
     def __init__(self, logger):
         Check.__init__(self, logger)
         self.cluster_status = None
