--- conflicted
+++ resolved
@@ -100,16 +100,12 @@
             Redis(self.checksLogger),
             Varnish(self.checksLogger),
             ElasticSearch(self.checksLogger),
-<<<<<<< HEAD
             Munin(self.checksLogger),
-            HAProxyMetrics(self.checksLogger)
-=======
             HAProxyMetrics(self.checksLogger),
             Jvm(self.checksLogger),
             Tomcat(self.checksLogger),
             ActiveMQ(self.checksLogger),
             Solr(self.checksLogger)
->>>>>>> f3023e8e
             ]
 
         for module_spec in [s.strip() for s in self.agentConfig.get('custom_checks', '').split(',')]:
