--- conflicted
+++ resolved
@@ -34,10 +34,10 @@
 JMX_FETCH_JAR_NAME = "jmxfetch-0.2.0-jar-with-dependencies.jar"
 JMX_COLLECT_COMMAND = 'collect'
 JMX_LIST_COMMANDS = {
-        'list_everything': 'List every attributes available that has a type supported by JMXFetch', 
-        'list_collected_attributes': 'List attributes that will actually be collected by your current instances configuration', 
+        'list_everything': 'List every attributes available that has a type supported by JMXFetch',
+        'list_collected_attributes': 'List attributes that will actually be collected by your current instances configuration',
         'list_matching_attributes': 'List attributes that match at least one of your instances configuration',
-        'list_not_matching_attributes': "List attributes that don't match any of your instances configuration", 
+        'list_not_matching_attributes': "List attributes that don't match any of your instances configuration",
         'list_limited_attributes': "List attributes that do match one of your instances configuration but that are not being collected because it would exceed the number of metrics that can be collected",
         JMX_COLLECT_COMMAND: "Start the collection of metrics based on your current configuration and display them in the console"
         }
@@ -54,7 +54,7 @@
     pid_file_path = pid_file.get_path()
 
     @classmethod
-    def init(cls, confd_path, agentConfig, logging_config, 
+    def init(cls, confd_path, agentConfig, logging_config,
         default_check_frequency, command=None, checks_list=None, reporter=None):
         try:
             jmx_checks, invalid_checks, java_bin_path, java_options = JMXFetch.should_run(confd_path, checks_list)
@@ -69,18 +69,11 @@
                     log.warning("JMXFetch is already running, restarting it.")
                     JMXFetch.stop()
 
-<<<<<<< HEAD
-                JMXFetch.start(confd_path, agentConfig, logging_config, java_bin_path, java_options, default_check_frequency,  jmx_checks, command)
-        except Exception:
-=======
-                JMXFetch.start(confd_path, agentConfig, logging_config, 
-                    java_bin_path, java_options, default_check_frequency,  
+                JMXFetch.start(confd_path, agentConfig, logging_config,
+                    java_bin_path, java_options, default_check_frequency,
                     jmx_checks, command, reporter)
                 return True
-            else:
-                return False
-        except Exception, e:
->>>>>>> caaa1cbe
+        except Exception:
             log.exception("Error while initiating JMXFetch")
 
     @classmethod
@@ -102,15 +95,11 @@
     (they have the is_jmx flag enabled or they are in JMX_CHECKS)
     and that have at least one instance configured
 
-<<<<<<< HEAD
+    invalid_checks: dictionary whose keys are check names that are JMX checks but
+    they have a bad configuration. Values of the dictionary are exceptions generated
+    when checking the configuration
+
     java_bin_path: is the path to the java executable. It was
-=======
-    invalid_checks: dictionary whose keys are check names that are JMX checks but
-    they have a bad configuration. Values of the dictionary are exceptions generated 
-    when checking the configuration
-
-    java_bin_path: is the path to the java executable. It was 
->>>>>>> caaa1cbe
     previously set in the "instance" part of the yaml file of the
     jmx check. So we need to parse yaml files to get it.
     We assume that this value is alwayws the same for every jmx check
@@ -127,15 +116,8 @@
         invalid_checks = {}
 
         for conf in glob.glob(os.path.join(confd_path, '*.yaml')):
-<<<<<<< HEAD
-            check_name = os.path.basename(conf).split('.')[0]
-=======
-
-            java_bin_path_is_set = java_bin_path is not None
-            java_options_is_set = java_options is not None
             filename = os.path.basename(conf)
             check_name = filename.split('.')[0]
->>>>>>> caaa1cbe
 
             if os.path.exists(conf):
                 f = open(conf)
@@ -297,7 +279,7 @@
         return os.path.realpath(os.path.join(os.path.abspath(__file__), "..", "..", "jmxfetch", JMX_FETCH_JAR_NAME))
 
     @classmethod
-    def start(cls, confd_path, agentConfig, logging_config, path_to_java, java_run_opts, 
+    def start(cls, confd_path, agentConfig, logging_config, path_to_java, java_run_opts,
         default_check_frequency, jmx_checks, command=None, reporter=None):
         statsd_port = agentConfig.get('dogstatsd_port', "8125")
 
@@ -345,13 +327,8 @@
 
         except OSError:
             jmx_connector_pid = None
-<<<<<<< HEAD
             log.exception("Couldn't launch JMXTerm. Is java in your PATH?")
         except Exception:
-=======
-            log.exception("Couldn't launch JMXFetch. Is java in your PATH?")
-        except Exception, e:
->>>>>>> caaa1cbe
             jmx_connector_pid = None
             log.exception("Couldn't launch JMXFetch")
 
@@ -362,11 +339,5 @@
                 fp.write(str(jmx_connector_pid))
                 fp.close()
                 os.chmod(JMXFetch.pid_file_path, 0644)
-<<<<<<< HEAD
             except Exception:
-                log.exception("Unable to write jmxfetch pidfile: %s" % JMXFetch.pid_file_path)
-=======
-            except Exception, e:
-                log.exception("Unable to write JMXFetch pidfile: %s" % JMXFetch.pid_file_path)
->>>>>>> caaa1cbe
-
+                log.exception("Unable to write jmxfetch pidfile: %s" % JMXFetch.pid_file_path)