--- conflicted
+++ resolved
@@ -43,11 +43,7 @@
     return options, args
 
 def get_version():
-<<<<<<< HEAD
     return "3.5.0"
-=======
-    return "3.4.4"
->>>>>>> d6504559
 
 def skip_leading_wsp(f):
     "Works on a file, returns a file-like object"
@@ -141,11 +137,7 @@
         return os.path.join(path, DATADOG_CONF)
     
     # If all searches fail, exit the agent with an error
-<<<<<<< HEAD
     sys.stderr.write("Please supply a configuration file at %s or in the directory where the agent is currently deployed.\n" % bad_path)
-=======
-    sys.stderr.write("Please supply a configuration file at %s or in the directory where the agent is currently deployed.\n" % str(exc))
->>>>>>> d6504559
     sys.exit(3)
 
 def get_config(parse_args=True, cfg_path=None, options=None):
@@ -422,11 +414,7 @@
     if os.path.exists(cur_path):
         return cur_path
 
-<<<<<<< HEAD
     log.error("No conf.d folder found at '%s' or in the directory where the agent is currently deployed.\n" % bad_path)
-=======
-    log.error("No conf.d folder found at '%s' or in the directory where the agent is currently deployed.\n" % str(exc))
->>>>>>> d6504559
     sys.exit(3)
 
 def get_checksd_path(osname):
@@ -441,14 +429,10 @@
         try:
             return _windows_checksd_path()
         except PathNotFound, e:
-<<<<<<< HEAD
             if len(e.args) > 0:
                 log.error("No checks.d folder found in '%s'.\n" % e.args[0])
             else:
                 log.error("No checks.d folder found.\n")
-=======
-            log.error("No checks.d folder found in '%s'.\n" % str(e))
->>>>>>> d6504559
 
     log.error("No checks.d folder at '%s'.\n" % checksd_path)
     sys.exit(3)
