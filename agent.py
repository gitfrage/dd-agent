#!/usr/bin/env python
'''
	Server Density
	www.serverdensity.com
	----
	A web based server resource monitoring application

	Licensed under Simplified BSD License (see LICENSE)
	(C) Boxed Ice 2010 all rights reserved
'''

# General config
agentConfig = {}
agentConfig['debugMode'] = True
agentConfig['checkFreq'] = 5

agentConfig['version'] = '1.6.1'

# Core modules
import ConfigParser
import logging
import os
import re
import sched
import subprocess
import sys
import time

# Check we're not using an old version of Python. We need 2.4 above because some modules (like subprocess)
# were only introduced in 2.4.
if int(sys.version_info[1]) <= 3:
	print 'You are using an outdated version of Python. Please update to v2.4 or above (v3 is not supported).'
	sys.exit(2)
	
# Custom modules
from checks import checks
from daemon import Daemon

# Config handling
try:
	path = os.path.realpath(__file__)
	path = os.path.dirname(path)
	
	config = ConfigParser.ConfigParser()
	if os.path.exists('/etc/sd-agent/config.cfg'):
		config.read('/etc/sd-agent/config.cfg')
	else:
		config.read(path + '/config.cfg')
	
	# Core config
	agentConfig['sdUrl'] = config.get('Main', 'sd_url')
	if agentConfig['sdUrl'].endswith('/'):
		agentConfig['sdUrl'] = agentConfig['sdUrl'][:-1]
	agentConfig['agentKey'] = config.get('Main', 'agent_key')
	agentConfig['tmpDirectory'] = '/tmp/' # default which may be overriden in the config later
	agentConfig['pidfileDirectory'] = agentConfig['tmpDirectory']
	
	# Optional config
	# Also do not need to be present in the config file (case 28326).	
	if config.has_option('Main', 'apache_status_url'):
		agentConfig['apacheStatusUrl'] = config.get('Main', 'apache_status_url')		
		
	if config.has_option('Main', 'mysql_server'):
		agentConfig['MySQLServer'] = config.get('Main', 'mysql_server')
		
	if config.has_option('Main', 'mysql_user'):
		agentConfig['MySQLUser'] = config.get('Main', 'mysql_user')
		
	if config.has_option('Main', 'mysql_pass'):
		agentConfig['MySQLPass'] = config.get('Main', 'mysql_pass')
	
	if config.has_option('Main', 'nginx_status_url'):	
		agentConfig['nginxStatusUrl'] = config.get('Main', 'nginx_status_url')

	if config.has_option('Main', 'tmp_directory'):
		agentConfig['tmpDirectory'] = config.get('Main', 'tmp_directory')
		
	# Stats reporting, optional (supports older agent versions without this config value)
	if config.has_option('Main', 'report_anon_stats'):
		agentConfig['reportAnonStats'] = config.get('Main', 'report_anon_stats')

	if config.has_option('Main', 'pidfile_directory'):
		agentConfig['pidfileDirectory'] = config.get('Main', 'pidfile_directory')
		
	if config.has_option('Main', 'plugin_directory'):
		agentConfig['pluginDirectory'] = config.get('Main', 'plugin_directory')

	if config.has_option('Main', 'rabbitmq_status_url'):
		agentConfig['rabbitMQStatusUrl'] = config.get('Main', 'rabbitmq_status_url')

	if config.has_option('Main', 'rabbitmq_user'):
		agentConfig['rabbitMQUser'] = config.get('Main', 'rabbitmq_user')

	if config.has_option('Main', 'rabbitmq_pass'):
		agentConfig['rabbitMQPass'] = config.get('Main', 'rabbitmq_pass')

	if config.has_option('Main', 'mongodb_server'):
		agentConfig['MongoDBServer'] = config.get('Main', 'mongodb_server')

	if config.has_option('Main', 'couchdb_server'):
		agentConfig['CouchDBServer'] = config.get('Main', 'couchdb_server')

except ConfigParser.NoSectionError, e:
	print 'Config file not found or incorrectly formatted'
	sys.exit(2)
	
except ConfigParser.ParsingError, e:
	print 'Config file not found or incorrectly formatted'
	sys.exit(2)
	
except ConfigParser.NoOptionError, e:
	print 'There are some items missing from your config file, but nothing fatal'
	
<<<<<<< HEAD
=======
# Check to make sure the default config values have been changed (only core config values)
if agentConfig['sdUrl'] == 'http://example.serverdensity.com' or agentConfig['agentKey'] == 'keyHere':
	print 'You have not modified config.cfg for your server'
	sys.exit(2)
	
# Check to make sure sd_url is in correct
if re.match('http(s)?(\:\/\/)[a-zA-Z0-9_\-]+\.(serverdensity.com)', agentConfig['sdUrl']) == None:
	print 'Your sd_url is incorrect. It needs to be in the form http://example.serverdensity.com (or using https)'
	sys.exit(2)
	
>>>>>>> 7bed2924
# Check apache_status_url is not empty (case 27073)
if agentConfig['apacheStatusUrl'] == None:
	print 'You must provide a config value for apache_status_url. If you do not wish to use Apache monitoring, leave it as its default value - http://www.example.com/server-status/?auto'
	sys.exit(2) 

if 'nginxStatusUrl' in agentConfig and agentConfig['nginxStatusUrl'] == None:
	print 'You must provide a config value for nginx_status_url. If you do not wish to use Nginx monitoring, leave it as its default value - http://www.example.com/nginx_status'
	sys.exit(2)

if 'MySQLServer' in agentConfig and agentConfig['MySQLServer'] != '' and 'MySQLUser' in agentConfig and agentConfig['MySQLUser'] != '' and 'MySQLPass' in agentConfig:
	try:
		import MySQLdb
	except ImportError:
		print 'You have configured MySQL for monitoring, but the MySQLdb module is not installed.  For more info, see: http://www.serverdensity.com/docs/agent/mysqlstatus/'
		sys.exit(2)

if 'MongoDBServer' in agentConfig and agentConfig['MongoDBServer'] != '':
	try:
		import pymongo
	except ImportError:
		print 'You have configured MongoDB for monitoring, but the pymongo module is not installed.  For more info, see: http://www.serverdensity.com/docs/agent/mongodbstatus/'
		sys.exit(2)

# Override the generic daemon class to run our checks
class agent(Daemon):	
	
	def run(self):	
		agentLogger = logging.getLogger('agent')
		
		agentLogger.debug('Collecting basic system stats')
		
		# Get some basic system stats to post back for development/testing
		import platform
		systemStats = {'machine': platform.machine(), 'platform': sys.platform, 'processor': platform.processor(), 'pythonV': platform.python_version(), 'cpuCores': self.cpuCores()}
		
		if sys.platform == 'linux2':			
			systemStats['nixV'] = platform.dist()
			
		elif sys.platform == 'darwin':
			systemStats['macV'] = platform.mac_ver()
		
		agentLogger.debug('System: ' + str(systemStats))
		
		# We use the system stats in the log but user might not want them posted back
		if 'reportAnonStats' in agentConfig and agentConfig['reportAnonStats'] == 'no':	
			systemStats = None
				
		agentLogger.debug('Creating checks instance')
		
		# Checks instance
		c = checks(agentConfig)
		
		# Schedule the checks
		agentLogger.debug('Scheduling checks every ' + str(agentConfig['checkFreq']) + ' seconds')
		s = sched.scheduler(time.time, time.sleep)
		c.doChecks(s, True, systemStats) # start immediately (case 28315)
		s.run()
		
	def cpuCores(self):
		if sys.platform == 'linux2':
			grep = subprocess.Popen(['grep', 'model name', '/proc/cpuinfo'], stdout=subprocess.PIPE, close_fds=True)
			wc = subprocess.Popen(['wc', '-l'], stdin=grep.stdout, stdout=subprocess.PIPE, close_fds=True)
			output = wc.communicate()[0]
			return int(output)
			
		if sys.platform == 'darwin':
			output = subprocess.Popen(['sysctl', 'hw.ncpu'], stdout=subprocess.PIPE, close_fds=True).communicate()[0].split(': ')[1]
			return int(output)

# Control of daemon		
if __name__ == '__main__':	
	# Logging
	if agentConfig['debugMode']:
		logFile = os.path.join(agentConfig['tmpDirectory'], 'sd-agent.log')
		logging.basicConfig(filename=logFile, filemode='w', level=logging.DEBUG, format='%(asctime)s - %(name)s - %(levelname)s - %(message)s')
	
	mainLogger = logging.getLogger('main')		
	mainLogger.debug('Agent called')
	mainLogger.debug('Agent version: ' + agentConfig['version'])
	
	argLen = len(sys.argv)
	
	if argLen == 3 or argLen == 4: # needs to accept case when --clean is passed
		if sys.argv[2] == 'init':
			pidFile = '/var/run/sd-agent.pid'
			
	else:
		pidFile = os.path.join(agentConfig['pidfileDirectory'], 'sd-agent.pid')
	
	if argLen == 4 and sys.argv[3] == '--clean':
		mainLogger.debug('Agent called with --clean option, removing .pid')
		try:
			os.remove(pidFile)
		except OSError:
			# Did not find pid file
			pass
	
	# Daemon instance from agent class
	daemon = agent(pidFile)
	
	# Control options
	if argLen == 2 or argLen == 3 or argLen == 4:
		if 'start' == sys.argv[1]:
			mainLogger.debug('Start daemon')
			#daemon.start()
			daemon.run()
			
		elif 'stop' == sys.argv[1]:
			mainLogger.debug('Stop daemon')
			daemon.stop()
			
		elif 'restart' == sys.argv[1]:
			mainLogger.debug('Restart daemon')
			daemon.restart()
			
		elif 'foreground' == sys.argv[1]:
			mainLogger.debug('Running in foreground')
			daemon.run()
			
		elif 'status' == sys.argv[1]:
			mainLogger.debug('Checking agent status')
			
			try:
				pf = file(pidFile,'r')
				pid = int(pf.read().strip())
				pf.close()
			except IOError:
				pid = None
			except SystemExit:
				pid = None
				
			if pid:
				print 'sd-agent is running as pid %s.' % pid
			else:
				print 'sd-agent is not running.'

		elif 'update' == sys.argv[1]:
			mainLogger.debug('Updating agent')
			
			import httplib
			import platform
			import urllib2
			
			print 'Checking if there is a new version';
			
			# Get the latest version info
			try: 
				mainLogger.debug('Update: checking for update')
				
				request = urllib2.urlopen('http://www.serverdensity.com/agentupdate/')
				response = request.read()
				
			except urllib2.HTTPError, e:
				print 'Unable to get latest version info - HTTPError = ' + str(e)
				sys.exit(2)
				
			except urllib2.URLError, e:
				print 'Unable to get latest version info - URLError = ' + str(e)
				sys.exit(2)
				
			except httplib.HTTPException, e:
				print 'Unable to get latest version info - HTTPException'
				sys.exit(2)
				
			except Exception, e:
				import traceback
				print 'Unable to get latest version info - Exception = ' + traceback.format_exc()
				sys.exit(2)
			
			mainLogger.debug('Update: importing json/minjson')
			
			# We need to return the data using JSON. As of Python 2.6+, there is a core JSON
			# module. We have a 2.4/2.5 compatible lib included with the agent but if we're
			# on 2.6 or above, we should use the core module which will be faster
			pythonVersion = platform.python_version_tuple()
			
			# Decode the JSON
			if int(pythonVersion[1]) >= 6: # Don't bother checking major version since we only support v2 anyway
				import json
				
				mainLogger.debug('Update: decoding JSON (json)')
				
				try:
					updateInfo = json.loads(response)
				except Exception, e:
					print 'Unable to get latest version info. Try again later.'
					sys.exit(2)
				
			else:
				import minjson
				
				mainLogger.debug('Update: decoding JSON (minjson)')
				
				try:
					updateInfo = minjson.safeRead(response)
				except Exception, e:
					print 'Unable to get latest version info. Try again later.'
					sys.exit(2)
			
			# Do the version check	
			if updateInfo['version'] != agentConfig['version']:			
				import md5 # I know this is depreciated, but we still support Python 2.4 and hashlib is only in 2.5. Case 26918
				import urllib
				
				print 'A new version is available.'
				
				def downloadFile(agentFile, recursed = False):
					mainLogger.debug('Update: downloading ' + agentFile['name'])					
					print 'Downloading ' + agentFile['name']
					
					downloadedFile = urllib.urlretrieve('http://www.serverdensity.com/downloads/sd-agent/' + agentFile['name'])
					
					# Do md5 check to make sure the file downloaded properly
					checksum = md5.new()
					f = file(downloadedFile[0], 'rb')
					
					# Although the files are small, we can't guarantee the available memory nor that there
					# won't be large files in the future, so read the file in small parts (1kb at time)
					while True:
						part = f.read(1024)
						
						if not part: 
							break # end of file
					
						checksum.update(part)
						
					f.close()
					
					# Do we have a match?
					if checksum.hexdigest() == agentFile['md5']:
						return downloadedFile[0]
						
					else:
						# Try once more
						if recursed == False:
							downloadFile(agentFile, True)
						
						else:
							print agentFile['name'] + ' did not match its checksum - it is corrupted. This may be caused by network issues so please try again in a moment.'
							sys.exit(2)
				
				# Loop through the new files and call the download function
				for agentFile in updateInfo['files']:
					agentFile['tempFile'] = downloadFile(agentFile)			
				
				# If we got to here then everything worked out fine. However, all the files are still in temporary locations so we need to move them
				# This is to stop an update breaking a working agent if the update fails halfway through
				import os
				import shutil # Prevents [Errno 18] Invalid cross-device link (case 26878) - http://mail.python.org/pipermail/python-list/2005-February/308026.html
				
				for agentFile in updateInfo['files']:
					mainLogger.debug('Update: updating ' + agentFile['name'])
					print 'Updating ' + agentFile['name']
					
					try:
						if os.path.exists(agentFile['name']):
							os.remove(agentFile['name'])
							
						shutil.move(agentFile['tempFile'], agentFile['name'])
					
					except OSError:
						print 'An OS level error occurred. You will need to manually re-install the agent by downloading the latest version from http://www.serverdensity.com/downloads/sd-agent.tar.gz. You can copy your config.cfg to the new install'
						sys.exit(2)
				
				mainLogger.debug('Update: done')
				
				print 'Update completed. Please restart the agent (python agent.py restart).'
				
			else:
				print 'The agent is already up to date'
		
		else:
			print 'Unknown command'
			sys.exit(2)
			
		sys.exit(0)
		
	else:
		print 'usage: %s start|stop|restart|status|update' % sys.argv[0]
		sys.exit(2)<|MERGE_RESOLUTION|>--- conflicted
+++ resolved
@@ -111,19 +111,6 @@
 except ConfigParser.NoOptionError, e:
 	print 'There are some items missing from your config file, but nothing fatal'
 	
-<<<<<<< HEAD
-=======
-# Check to make sure the default config values have been changed (only core config values)
-if agentConfig['sdUrl'] == 'http://example.serverdensity.com' or agentConfig['agentKey'] == 'keyHere':
-	print 'You have not modified config.cfg for your server'
-	sys.exit(2)
-	
-# Check to make sure sd_url is in correct
-if re.match('http(s)?(\:\/\/)[a-zA-Z0-9_\-]+\.(serverdensity.com)', agentConfig['sdUrl']) == None:
-	print 'Your sd_url is incorrect. It needs to be in the form http://example.serverdensity.com (or using https)'
-	sys.exit(2)
-	
->>>>>>> 7bed2924
 # Check apache_status_url is not empty (case 27073)
 if agentConfig['apacheStatusUrl'] == None:
 	print 'You must provide a config value for apache_status_url. If you do not wish to use Apache monitoring, leave it as its default value - http://www.example.com/server-status/?auto'
