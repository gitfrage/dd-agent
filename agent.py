#!/usr/bin/python
'''
    Datadog
    www.datadoghq.com
    ----
    Make sense of your IT Data

    Licensed under Simplified BSD License (see LICENSE)
    (C) Boxed Ice 2010 all rights reserved
    (C) Datadog, Inc. 2010 all rights reserved
'''

# set up logging before importing any other components
from config import initialize_logging; initialize_logging('collector')

import os; os.umask(022)

# Core modules
import logging
import modules
import os
import os.path
import re
import signal
import sys
import time
import urllib

# Check we're not using an old version of Python. We need 2.4 above because some modules (like subprocess)
# were only introduced in 2.4.
if int(sys.version_info[1]) <= 3:
    sys.stderr.write("Datadog agent requires python 2.4 or later.\n")
    sys.exit(2)

# Custom modules
from checks.collector import Collector
from checks.check_status import CollectorStatus
from checks.ec2 import EC2
from config import get_config, get_system_stats, get_parsed_args, load_check_directory
from daemon import Daemon
from emitter import http_emitter
from util import Watchdog, PidFile


# Constants
PID_NAME = "dd-agent"
WATCHDOG_MULTIPLIER = 10

# Globals
log = logging.getLogger('collector')

class Agent(Daemon):
    """
    The agent class is a daemon that runs the collector in a background process.
    """

    def __init__(self, pidfile):
        Daemon.__init__(self, pidfile)
        self.run_forever = True
        self.collector = None

    def _handle_sigterm(self, signum, frame):
        log.debug("Caught sigterm. Stopping run loop.")
        self.run_forever = False
        if self.collector:
            self.collector.stop()

    def run(self, config=None):
        """Main loop of the collector"""

        # Gracefully exit on sigterm.
        signal.signal(signal.SIGTERM, self._handle_sigterm)

        # Save the agent start-up stats.
        CollectorStatus().persist()

        # Intialize the collector.
        if not config:
            config = get_config(parse_args=True)

        agentConfig = self._set_agent_config_hostname(config)
        systemStats = get_system_stats()
        emitters = self._get_emitters(agentConfig)
        self.collector = Collector(agentConfig, emitters, systemStats)

        # Load the checks.d checks
        checksd = load_check_directory(agentConfig)

        # Configure the watchdog.
        check_frequency = int(agentConfig['check_freq'])
        watchdog = self._get_watchdog(check_frequency, agentConfig)

        # Run the main loop.
        while self.run_forever:
            # Do the work.
            self.collector.run(checksd=checksd)

            # Only plan for the next loop if we will continue,
            # otherwise just exit quickly.
            if self.run_forever:
                if watchdog:
                    watchdog.reset()
                time.sleep(check_frequency)

        # Now clean-up.
        try:
            CollectorStatus.remove_latest_status()
        except:
            pass

        # Explicitly kill the process, because it might be running
        # as a daemon.
        log.info("Exiting. Bye bye.")
        sys.exit(0)

    def _get_emitters(self, agentConfig):
        emitters = [http_emitter]
        for emitter_spec in [s.strip() for s in agentConfig.get('custom_emitters', '').split(',')]:
            if len(emitter_spec) == 0: continue
            emitters.append(modules.load(emitter_spec, 'emitter'))
        return emitters

    def _get_watchdog(self, check_freq, agentConfig):
        watchdog = None
        if agentConfig.get("watchdog", True):
            watchdog = Watchdog(check_freq * WATCHDOG_MULTIPLIER)
            watchdog.reset()
        return watchdog

    def _set_agent_config_hostname(self, agentConfig):
        # Try to fetch instance Id from EC2 if not hostname has been set
        # in the config file.
        # DEPRECATED
        if agentConfig.get('hostname') is None and agentConfig.get('use_ec2_instance_id'):
            instanceId = EC2.get_instance_id()
            if instanceId is not None:
                log.info("Running on EC2, instanceId: %s" % instanceId)
                agentConfig['hostname'] = instanceId
            else:
                log.info('Not running on EC2, using hostname to identify this server')
        return agentConfig

def main():
    options, args = get_parsed_args()
<<<<<<< HEAD
=======
    agentConfig = get_config(options=options)

    # Logging
    setup_logging(agentConfig)


>>>>>>> f002981d
    COMMANDS = [
        'start',
        'stop',
        'restart',
        'foreground',
        'status',
        'info',
    ]

    if len(args) < 1:
        sys.stderr.write("Usage: %s %s\n" % (sys.argv[0], "|".join(COMMANDS)))
        return 2

    command = args[0]
    if command not in COMMANDS:
        sys.stderr.write("Unknown command: %s\n" % command)
        return 3

    pid_file = PidFile('dd-agent')

    # Only initialize the Agent if we're starting or stopping it.
    if command in ['start', 'stop', 'restart', 'foreground']:

        if options.clean:
            pid_file.clean()

        agent = Agent(pid_file.get_path())

        if 'start' == command:
            log.info('Start daemon')
            agent.start()

        elif 'stop' == command:
            log.info('Stop daemon')
            agent.stop()

        elif 'restart' == command:
            log.info('Restart daemon')
            agent.restart()

        elif 'foreground' == command:
<<<<<<< HEAD
            log.info('Running in foreground')
            agent.run()
=======
            logging.info('Running in foreground')
            agent.run(config=agentConfig)
>>>>>>> f002981d

    # Commands that don't need the agent to be initialized.
    else:
        if 'status' == command:
            pid = pid_file.get_pid()
            if pid is not None:
                sys.stdout.write('dd-agent is running as pid %s.\n' % pid)
                log.info("dd-agent is running as pid %s." % pid)
            else:
                sys.stdout.write('dd-agent is not running.\n')
                log.info("dd-agent is not running.")

        elif 'info' == command:
<<<<<<< HEAD
            logging.getLogger().setLevel(logging.ERROR)
            return CollectorStatus.print_latest_status()
=======
            return CollectorStatus.print_latest_status(verbose=options.verbose)
>>>>>>> f002981d

    return 0


if __name__ == '__main__':
    try:
        sys.exit(main())
    except StandardError:
        # Try our best to log the error.
        try:
            log.exception("Uncaught error running the agent")
        except:
            pass
        raise<|MERGE_RESOLUTION|>--- conflicted
+++ resolved
@@ -142,15 +142,11 @@
 
 def main():
     options, args = get_parsed_args()
-<<<<<<< HEAD
-=======
     agentConfig = get_config(options=options)
 
     # Logging
     setup_logging(agentConfig)
 
-
->>>>>>> f002981d
     COMMANDS = [
         'start',
         'stop',
@@ -192,13 +188,8 @@
             agent.restart()
 
         elif 'foreground' == command:
-<<<<<<< HEAD
-            log.info('Running in foreground')
-            agent.run()
-=======
             logging.info('Running in foreground')
             agent.run(config=agentConfig)
->>>>>>> f002981d
 
     # Commands that don't need the agent to be initialized.
     else:
@@ -212,12 +203,8 @@
                 log.info("dd-agent is not running.")
 
         elif 'info' == command:
-<<<<<<< HEAD
             logging.getLogger().setLevel(logging.ERROR)
-            return CollectorStatus.print_latest_status()
-=======
             return CollectorStatus.print_latest_status(verbose=options.verbose)
->>>>>>> f002981d
 
     return 0
 
